from gym_minigrid.minigrid import COLOR_NAMES, DIR_TO_VEC, Ball, Box, Key
from gym_minigrid.register import register
from gym_minigrid.roomgrid import RoomGrid


class ObstructedMazeEnv(RoomGrid):
    """
    A blue ball is hidden in the maze. Doors may be locked,
    doors may be obstructed by a ball and keys may be hidden in boxes.
    """

<<<<<<< HEAD
    def __init__(self, num_rows, num_cols, num_rooms_visited, seed=None):
=======
    def __init__(self,
        num_rows,
        num_cols,
        num_rooms_visited,
        **kwargs
    ):
>>>>>>> 954fd1ff
        room_size = 6
        max_steps = 4 * num_rooms_visited * room_size**2

        super().__init__(
            room_size=room_size,
            num_rows=num_rows,
            num_cols=num_cols,
<<<<<<< HEAD
            max_steps=max_steps,
            seed=seed,
=======
            max_steps=max_steps,        
            **kwargs
>>>>>>> 954fd1ff
        )

    def _gen_grid(self, width, height):
        super()._gen_grid(width, height)

        # Define all possible colors for doors
        self.door_colors = self._rand_subset(COLOR_NAMES, len(COLOR_NAMES))
        # Define the color of the ball to pick up
        self.ball_to_find_color = COLOR_NAMES[0]
        # Define the color of the balls that obstruct doors
        self.blocking_ball_color = COLOR_NAMES[1]
        # Define the color of boxes in which keys are hidden
        self.box_color = COLOR_NAMES[2]

        self.mission = "pick up the %s ball" % self.ball_to_find_color

    def step(self, action):
        obs, reward, done, info = super().step(action)

        if action == self.actions.pickup:
            if self.carrying and self.carrying == self.obj:
                reward = self._reward()
                done = True

        return obs, reward, done, info

    def add_door(
        self,
        i,
        j,
        door_idx=0,
        color=None,
        locked=False,
        key_in_box=False,
        blocked=False,
    ):
        """
        Add a door. If the door must be locked, it also adds the key.
        If the key must be hidden, it is put in a box. If the door must
        be obstructed, it adds a ball in front of the door.
        """

        door, door_pos = super().add_door(i, j, door_idx, color, locked=locked)

        if blocked:
            vec = DIR_TO_VEC[door_idx]
            blocking_ball = Ball(self.blocking_ball_color) if blocked else None
            self.grid.set(door_pos[0] - vec[0], door_pos[1] - vec[1], blocking_ball)

        if locked:
            obj = Key(door.color)
            if key_in_box:
                box = Box(self.box_color) if key_in_box else None
                box.contains = obj
                obj = box
            self.place_in_room(i, j, obj)

        return door, door_pos


class ObstructedMaze_1Dlhb(ObstructedMazeEnv):
    """
    A blue ball is hidden in a 2x1 maze. A locked door separates
    rooms. Doors are obstructed by a ball and keys are hidden in boxes.
    """

    def __init__(self, key_in_box=True, blocked=True, **kwargs):
        self.key_in_box = key_in_box
        self.blocked = blocked

<<<<<<< HEAD
        super().__init__(num_rows=1, num_cols=2, num_rooms_visited=2, seed=seed)
=======
        super().__init__(
            num_rows=1,
            num_cols=2,
            num_rooms_visited=2,
            **kwargs
        )
>>>>>>> 954fd1ff

    def _gen_grid(self, width, height):
        super()._gen_grid(width, height)

        self.add_door(
            0,
            0,
            door_idx=0,
            color=self.door_colors[0],
            locked=True,
            key_in_box=self.key_in_box,
            blocked=self.blocked,
        )

        self.obj, _ = self.add_object(1, 0, "ball", color=self.ball_to_find_color)
        self.place_agent(0, 0)


class ObstructedMaze_1Dl(ObstructedMaze_1Dlhb):
    def __init__(self, **kwargs):
        super().__init__(False, False, **kwargs)


class ObstructedMaze_1Dlh(ObstructedMaze_1Dlhb):
    def __init__(self, **kwargs):
        super().__init__(True, False, **kwargs)


class ObstructedMaze_Full(ObstructedMazeEnv):
    """
    A blue ball is hidden in one of the 4 corners of a 3x3 maze. Doors
    are locked, doors are obstructed by a ball and keys are hidden in
    boxes.
    """

<<<<<<< HEAD
    def __init__(
        self,
        agent_room=(1, 1),
        key_in_box=True,
        blocked=True,
        num_quarters=4,
        num_rooms_visited=25,
        seed=None,
    ):
=======
    def __init__(self, agent_room=(1, 1), key_in_box=True, blocked=True,
                 num_quarters=4, num_rooms_visited=25, **kwargs):
>>>>>>> 954fd1ff
        self.agent_room = agent_room
        self.key_in_box = key_in_box
        self.blocked = blocked
        self.num_quarters = num_quarters

        super().__init__(
<<<<<<< HEAD
            num_rows=3, num_cols=3, num_rooms_visited=num_rooms_visited, seed=seed
=======
            num_rows=3,
            num_cols=3,
            num_rooms_visited=num_rooms_visited,
            **kwargs
>>>>>>> 954fd1ff
        )

    def _gen_grid(self, width, height):
        super()._gen_grid(width, height)

        middle_room = (1, 1)
        # Define positions of "side rooms" i.e. rooms that are neither
        # corners nor the center.
        side_rooms = [(2, 1), (1, 2), (0, 1), (1, 0)][: self.num_quarters]
        for i in range(len(side_rooms)):
            side_room = side_rooms[i]

            # Add a door between the center room and the side room
            self.add_door(
                *middle_room, door_idx=i, color=self.door_colors[i], locked=False
            )

            for k in [-1, 1]:
                # Add a door to each side of the side room
                self.add_door(
                    *side_room,
                    locked=True,
                    door_idx=(i + k) % 4,
                    color=self.door_colors[(i + k) % len(self.door_colors)],
                    key_in_box=self.key_in_box,
                    blocked=self.blocked
                )

        corners = [(2, 0), (2, 2), (0, 2), (0, 0)][: self.num_quarters]
        ball_room = self._rand_elem(corners)

        self.obj, _ = self.add_object(*ball_room, "ball", color=self.ball_to_find_color)
        self.place_agent(*self.agent_room)


class ObstructedMaze_2Dl(ObstructedMaze_Full):
    def __init__(self, **kwargs):
        super().__init__((2, 1), False, False, 1, 4, **kwargs)


class ObstructedMaze_2Dlh(ObstructedMaze_Full):
    def __init__(self, **kwargs):
        super().__init__((2, 1), True, False, 1, 4, **kwargs)


class ObstructedMaze_2Dlhb(ObstructedMaze_Full):
    def __init__(self, **kwargs):
        super().__init__((2, 1), True, True, 1, 4, **kwargs)


class ObstructedMaze_1Q(ObstructedMaze_Full):
    def __init__(self, **kwargs):
        super().__init__((1, 1), True, True, 1, 5, **kwargs)


class ObstructedMaze_2Q(ObstructedMaze_Full):
    def __init__(self, **kwargs):
        super().__init__((1, 1), True, True, 2, 11, **kwargs)


register(
    id="MiniGrid-ObstructedMaze-1Dl-v0",
    entry_point="gym_minigrid.envs:ObstructedMaze_1Dl",
)

register(
    id="MiniGrid-ObstructedMaze-1Dlh-v0",
    entry_point="gym_minigrid.envs:ObstructedMaze_1Dlh",
)

register(
    id="MiniGrid-ObstructedMaze-1Dlhb-v0",
    entry_point="gym_minigrid.envs:ObstructedMaze_1Dlhb",
)

register(
    id="MiniGrid-ObstructedMaze-2Dl-v0",
    entry_point="gym_minigrid.envs:ObstructedMaze_2Dl",
)

register(
    id="MiniGrid-ObstructedMaze-2Dlh-v0",
    entry_point="gym_minigrid.envs:ObstructedMaze_2Dlh",
)

register(
    id="MiniGrid-ObstructedMaze-2Dlhb-v0",
    entry_point="gym_minigrid.envs:ObstructedMaze_2Dlhb",
)

register(
    id="MiniGrid-ObstructedMaze-1Q-v0",
    entry_point="gym_minigrid.envs:ObstructedMaze_1Q",
)

register(
    id="MiniGrid-ObstructedMaze-2Q-v0",
    entry_point="gym_minigrid.envs:ObstructedMaze_2Q",
)

register(
    id="MiniGrid-ObstructedMaze-Full-v0",
    entry_point="gym_minigrid.envs:ObstructedMaze_Full",
)<|MERGE_RESOLUTION|>--- conflicted
+++ resolved
@@ -1,7 +1,6 @@
-from gym_minigrid.minigrid import COLOR_NAMES, DIR_TO_VEC, Ball, Box, Key
+from gym_minigrid.minigrid import *
+from gym_minigrid.roomgrid import RoomGrid
 from gym_minigrid.register import register
-from gym_minigrid.roomgrid import RoomGrid
-
 
 class ObstructedMazeEnv(RoomGrid):
     """
@@ -9,30 +8,21 @@
     doors may be obstructed by a ball and keys may be hidden in boxes.
     """
 
-<<<<<<< HEAD
-    def __init__(self, num_rows, num_cols, num_rooms_visited, seed=None):
-=======
     def __init__(self,
         num_rows,
         num_cols,
         num_rooms_visited,
         **kwargs
     ):
->>>>>>> 954fd1ff
         room_size = 6
-        max_steps = 4 * num_rooms_visited * room_size**2
+        max_steps = 4*num_rooms_visited*room_size**2
 
         super().__init__(
             room_size=room_size,
             num_rows=num_rows,
             num_cols=num_cols,
-<<<<<<< HEAD
-            max_steps=max_steps,
-            seed=seed,
-=======
             max_steps=max_steps,        
             **kwargs
->>>>>>> 954fd1ff
         )
 
     def _gen_grid(self, width, height):
@@ -59,16 +49,7 @@
 
         return obs, reward, done, info
 
-    def add_door(
-        self,
-        i,
-        j,
-        door_idx=0,
-        color=None,
-        locked=False,
-        key_in_box=False,
-        blocked=False,
-    ):
+    def add_door(self, i, j, door_idx=0, color=None, locked=False, key_in_box=False, blocked=False):
         """
         Add a door. If the door must be locked, it also adds the key.
         If the key must be hidden, it is put in a box. If the door must
@@ -80,8 +61,8 @@
         if blocked:
             vec = DIR_TO_VEC[door_idx]
             blocking_ball = Ball(self.blocking_ball_color) if blocked else None
-            self.grid.set(door_pos[0] - vec[0], door_pos[1] - vec[1], blocking_ball)
-
+            self.grid.set(door_pos[0]-vec[0], door_pos[1]-vec[1], blocking_ball)
+            
         if locked:
             obj = Key(door.color)
             if key_in_box:
@@ -92,7 +73,6 @@
 
         return door, door_pos
 
-
 class ObstructedMaze_1Dlhb(ObstructedMazeEnv):
     """
     A blue ball is hidden in a 2x1 maze. A locked door separates
@@ -103,43 +83,31 @@
         self.key_in_box = key_in_box
         self.blocked = blocked
 
-<<<<<<< HEAD
-        super().__init__(num_rows=1, num_cols=2, num_rooms_visited=2, seed=seed)
-=======
         super().__init__(
             num_rows=1,
             num_cols=2,
             num_rooms_visited=2,
             **kwargs
         )
->>>>>>> 954fd1ff
 
     def _gen_grid(self, width, height):
         super()._gen_grid(width, height)
 
-        self.add_door(
-            0,
-            0,
-            door_idx=0,
-            color=self.door_colors[0],
-            locked=True,
-            key_in_box=self.key_in_box,
-            blocked=self.blocked,
-        )
+        self.add_door(0, 0, door_idx=0, color=self.door_colors[0],
+                      locked=True,
+                      key_in_box=self.key_in_box,
+                      blocked=self.blocked)
 
         self.obj, _ = self.add_object(1, 0, "ball", color=self.ball_to_find_color)
         self.place_agent(0, 0)
 
-
 class ObstructedMaze_1Dl(ObstructedMaze_1Dlhb):
     def __init__(self, **kwargs):
         super().__init__(False, False, **kwargs)
 
-
 class ObstructedMaze_1Dlh(ObstructedMaze_1Dlhb):
     def __init__(self, **kwargs):
         super().__init__(True, False, **kwargs)
-
 
 class ObstructedMaze_Full(ObstructedMazeEnv):
     """
@@ -148,34 +116,18 @@
     boxes.
     """
 
-<<<<<<< HEAD
-    def __init__(
-        self,
-        agent_room=(1, 1),
-        key_in_box=True,
-        blocked=True,
-        num_quarters=4,
-        num_rooms_visited=25,
-        seed=None,
-    ):
-=======
     def __init__(self, agent_room=(1, 1), key_in_box=True, blocked=True,
                  num_quarters=4, num_rooms_visited=25, **kwargs):
->>>>>>> 954fd1ff
         self.agent_room = agent_room
         self.key_in_box = key_in_box
         self.blocked = blocked
         self.num_quarters = num_quarters
 
         super().__init__(
-<<<<<<< HEAD
-            num_rows=3, num_cols=3, num_rooms_visited=num_rooms_visited, seed=seed
-=======
             num_rows=3,
             num_cols=3,
             num_rooms_visited=num_rooms_visited,
             **kwargs
->>>>>>> 954fd1ff
         )
 
     def _gen_grid(self, width, height):
@@ -184,38 +136,31 @@
         middle_room = (1, 1)
         # Define positions of "side rooms" i.e. rooms that are neither
         # corners nor the center.
-        side_rooms = [(2, 1), (1, 2), (0, 1), (1, 0)][: self.num_quarters]
+        side_rooms = [(2, 1), (1, 2), (0, 1), (1, 0)][:self.num_quarters]
         for i in range(len(side_rooms)):
             side_room = side_rooms[i]
 
             # Add a door between the center room and the side room
-            self.add_door(
-                *middle_room, door_idx=i, color=self.door_colors[i], locked=False
-            )
+            self.add_door(*middle_room, door_idx=i, color=self.door_colors[i], locked=False)
 
             for k in [-1, 1]:
                 # Add a door to each side of the side room
-                self.add_door(
-                    *side_room,
-                    locked=True,
-                    door_idx=(i + k) % 4,
-                    color=self.door_colors[(i + k) % len(self.door_colors)],
-                    key_in_box=self.key_in_box,
-                    blocked=self.blocked
-                )
-
-        corners = [(2, 0), (2, 2), (0, 2), (0, 0)][: self.num_quarters]
+                self.add_door(*side_room, locked=True,
+                              door_idx=(i+k)%4,
+                              color=self.door_colors[(i+k)%len(self.door_colors)],
+                              key_in_box=self.key_in_box,
+                              blocked=self.blocked)
+
+        corners = [(2, 0), (2, 2), (0, 2), (0, 0)][:self.num_quarters]
         ball_room = self._rand_elem(corners)
 
         self.obj, _ = self.add_object(*ball_room, "ball", color=self.ball_to_find_color)
         self.place_agent(*self.agent_room)
 
-
 class ObstructedMaze_2Dl(ObstructedMaze_Full):
     def __init__(self, **kwargs):
         super().__init__((2, 1), False, False, 1, 4, **kwargs)
 
-
 class ObstructedMaze_2Dlh(ObstructedMaze_Full):
     def __init__(self, **kwargs):
         super().__init__((2, 1), True, False, 1, 4, **kwargs)
@@ -225,58 +170,55 @@
     def __init__(self, **kwargs):
         super().__init__((2, 1), True, True, 1, 4, **kwargs)
 
-
 class ObstructedMaze_1Q(ObstructedMaze_Full):
     def __init__(self, **kwargs):
         super().__init__((1, 1), True, True, 1, 5, **kwargs)
 
-
 class ObstructedMaze_2Q(ObstructedMaze_Full):
     def __init__(self, **kwargs):
         super().__init__((1, 1), True, True, 2, 11, **kwargs)
 
-
 register(
     id="MiniGrid-ObstructedMaze-1Dl-v0",
-    entry_point="gym_minigrid.envs:ObstructedMaze_1Dl",
+    entry_point="gym_minigrid.envs:ObstructedMaze_1Dl"
 )
 
 register(
     id="MiniGrid-ObstructedMaze-1Dlh-v0",
-    entry_point="gym_minigrid.envs:ObstructedMaze_1Dlh",
+    entry_point="gym_minigrid.envs:ObstructedMaze_1Dlh"
 )
 
 register(
     id="MiniGrid-ObstructedMaze-1Dlhb-v0",
-    entry_point="gym_minigrid.envs:ObstructedMaze_1Dlhb",
+    entry_point="gym_minigrid.envs:ObstructedMaze_1Dlhb"
 )
 
 register(
     id="MiniGrid-ObstructedMaze-2Dl-v0",
-    entry_point="gym_minigrid.envs:ObstructedMaze_2Dl",
+    entry_point="gym_minigrid.envs:ObstructedMaze_2Dl"
 )
 
 register(
     id="MiniGrid-ObstructedMaze-2Dlh-v0",
-    entry_point="gym_minigrid.envs:ObstructedMaze_2Dlh",
+    entry_point="gym_minigrid.envs:ObstructedMaze_2Dlh"
 )
 
 register(
     id="MiniGrid-ObstructedMaze-2Dlhb-v0",
-    entry_point="gym_minigrid.envs:ObstructedMaze_2Dlhb",
+    entry_point="gym_minigrid.envs:ObstructedMaze_2Dlhb"
 )
 
 register(
     id="MiniGrid-ObstructedMaze-1Q-v0",
-    entry_point="gym_minigrid.envs:ObstructedMaze_1Q",
+    entry_point="gym_minigrid.envs:ObstructedMaze_1Q"
 )
 
 register(
     id="MiniGrid-ObstructedMaze-2Q-v0",
-    entry_point="gym_minigrid.envs:ObstructedMaze_2Q",
+    entry_point="gym_minigrid.envs:ObstructedMaze_2Q"
 )
 
 register(
     id="MiniGrid-ObstructedMaze-Full-v0",
-    entry_point="gym_minigrid.envs:ObstructedMaze_Full",
+    entry_point="gym_minigrid.envs:ObstructedMaze_Full"
 )